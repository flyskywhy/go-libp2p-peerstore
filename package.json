--- conflicted
+++ resolved
@@ -57,15 +57,9 @@
     },
     {
       "author": "magik6k",
-<<<<<<< HEAD
-      "hash": "QmfDLDtuAQGHbLWYDTpr8G8ETdUghWvgvRquxSNiVwyZyc",
-      "name": "go-ds-badger",
-      "version": "1.12.0"
-=======
       "hash": "QmTNJogwkhnbHeRmAXWtzvN2KgVko2oNmHHQN1ggHVhF91",
       "name": "go-ds-badger",
       "version": "1.12.3"
->>>>>>> 985bc595
     },
     {
       "hash": "QmUadX5EcvrBmxAV9sE7wUWtWSqxns5K84qKJBixmcT1w9",
